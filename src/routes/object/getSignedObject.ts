--- conflicted
+++ resolved
@@ -3,13 +3,9 @@
 import { SignedToken } from '../../types/types'
 import { verifyJWT } from '../../utils/'
 import { getConfig } from '../../utils/config'
-<<<<<<< HEAD
-import { signedToken } from '../../types/types'
 import { FromSchema } from 'json-schema-to-ts'
 import { createResponse } from '../../utils/generic-routes'
-=======
 import { getObject, initClient } from '../../utils/s3'
->>>>>>> c2bcebf2
 
 const { region, projectRef, globalS3Bucket, globalS3Endpoint } = getConfig()
 const client = initClient(region, globalS3Endpoint)
@@ -29,7 +25,8 @@
   },
   required: ['token'],
 } as const
-interface getSignedObjectRequestInterface {
+
+interface GetSignedObjectRequestInterface {
   Params: FromSchema<typeof getSignedObjectParamsSchema>
   Querystring: FromSchema<typeof getSignedObjectQSSchema>
 }
@@ -37,7 +34,7 @@
 // eslint-disable-next-line @typescript-eslint/explicit-module-boundary-types
 export default async function routes(fastify: FastifyInstance) {
   const summary = 'Retrieve an object via a presigned URL'
-  fastify.get<getSignedObjectRequestInterface>(
+  fastify.get<GetSignedObjectRequestInterface>(
     '/sign/:bucketName/*',
     {
       schema: {
